--- conflicted
+++ resolved
@@ -57,15 +57,10 @@
         private string runner = "";
         private int current = 0;
         private float minCPU;
-        private float s;
-        private float range;
+        private float interval;
         private string systemTheme = "";
-<<<<<<< HEAD
         private string manualTheme = UserSettings.Default.Theme;
         private string speed = UserSettings.Default.Speed;
-=======
-        private string manualTheme = "";
->>>>>>> c95c5fda
         private Icon[] icons;
         private Timer animateTimer = new Timer();
         private Timer cpuTimer = new Timer();
@@ -238,11 +233,6 @@
             manualTheme = "";
             systemTheme = GetAppsUseTheme();
             SetIcons();
-        }
-
-        private static float SpeedClamp(float value, float min, float max)
-        {
-            return (value < min) ? min : (value > max) ? max : value;
         }
 
         private void SetSpeed()
@@ -341,36 +331,27 @@
         private void CPUTickSpeed()
         {
             if (!speed.Equals("default"))
-            {
-                range = SpeedClamp(s, minCPU, float.PositiveInfinity);
+            {            
+                float manualInterval = (float)Math.max(minCPU, interval);
                 animateTimer.Stop();
-                animateTimer.Interval = (int)range;
+                animateTimer.Interval = (int)manualInterval;
                 animateTimer.Start();
             }
             else
             {
                 animateTimer.Stop();
-                animateTimer.Interval = (int)s;
+                animateTimer.Interval = (int)interval;
                 animateTimer.Start();
             }
         }
 
         private void CPUTick()
         {
-<<<<<<< HEAD
-            s = cpuUsage.NextValue();
-            notifyIcon.Text = $"CPU: {s:f1}%";
-            s = 200.0f / (float)Math.Max(1.0f, Math.Min(20.0f, s / 5.0f));
-            _ = s;
+            interval = cpuUsage.NextValue();
+            notifyIcon.Text = $"CPU: {interval:f1}%";
+            interval = 200.0f / (float)Math.Max(1.0f, Math.Min(20.0f, interval / 5.0f));
+            _ = interval;
             CPUTickSpeed();
-=======
-            float s = cpuUsage.NextValue();
-            notifyIcon.Text = $"CPU: {s:f1}%";
-            s = ANIMATE_TIMER_DEFAULT_INTERVAL / (float)Math.Max(1.0f, Math.Min(20.0f, s / 5.0f));
-            animateTimer.Stop();
-            animateTimer.Interval = (int)s;
-            animateTimer.Start();
->>>>>>> c95c5fda
         }
         private void ObserveCPUTick(object sender, EventArgs e)
         {
